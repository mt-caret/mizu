--- conflicted
+++ resolved
@@ -310,16 +310,12 @@
 
 #[derive(StructOpt)]
 struct Opt {
-<<<<<<< HEAD
     db: String,
     #[structopt(long)]
     tezos_mock: String,
     #[structopt(long)]
-=======
-    #[structopt(long)]
     /// Path to theme TOML file (see
     /// https://docs.rs/cursive/0.15.0/cursive/theme/index.html#themes)
->>>>>>> 606df7d5
     theme: Option<PathBuf>,
 }
 
