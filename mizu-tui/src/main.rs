--- conflicted
+++ resolved
@@ -7,18 +7,13 @@
 use cursive::utils::markup::StyledString;
 use cursive::views::*;
 use cursive::View;
-<<<<<<< HEAD
 use serde::{Deserialize, Serialize};
 use std::error::Error;
-use std::path::Path;
+use std::path::{Path, PathBuf};
 use std::rc::Rc;
 use structopt::StructOpt;
-=======
-use std::path::PathBuf;
-use structopt::StructOpt;
 
 const VERSION: &str = env!("CARGO_PKG_VERSION");
->>>>>>> 6a499899
 
 fn render_identity(identity: &mizu_sqlite::identity::Identity) -> impl View {
     // id. **name**
@@ -90,7 +85,6 @@
 }
 */
 
-<<<<<<< HEAD
 fn error_dialog<E: std::fmt::Debug>(error: E) -> impl View {
     Dialog::around(TextView::new(format!("{:?}", error)))
         .title("Error")
@@ -99,10 +93,9 @@
 
 #[derive(StructOpt)]
 struct Opt {
-    #[structopt(long)]
     db: String,
-    #[structopt(long)]
     tezos_mock: String,
+    theme: Option<PathBuf>,
 }
 
 #[derive(Deserialize, Serialize)]
@@ -118,13 +111,6 @@
     let content = std::fs::read_to_string(path)?;
     let identity_file = serde_json::from_str(&content)?;
     Ok(identity_file)
-}
-
-fn main() -> Result<(), Box<dyn Error + Send + Sync + 'static>> {
-=======
-#[derive(StructOpt)]
-struct Opt {
-    theme: Option<PathBuf>,
 }
 
 fn default_theme() -> theme::Theme {
@@ -153,8 +139,7 @@
     }
 }
 
-fn main() {
->>>>>>> 6a499899
+fn main() -> Result<(), Box<dyn Error + Send + Sync + 'static>> {
     use chrono::naive::NaiveDate;
     use diesel::prelude::*;
     use mizu_driver::Driver;
@@ -249,9 +234,7 @@
         .child(right_view.full_screen());
 
     let mut siv = cursive::default();
-<<<<<<< HEAD
     siv.set_user_data(drivers);
-=======
 
     let theme = opt
         .theme
@@ -269,7 +252,6 @@
         .unwrap_or_else(default_theme);
     siv.set_theme(theme);
 
->>>>>>> 6a499899
     siv.menubar()
         .add_subtree(
             "Application",
